# Copyright (c) Microsoft Corporation.
# Licensed under the MIT license.

import logging
import sys

import torch
<<<<<<< HEAD
from pyreporoot import project_root
=======
from peft import LoraConfig, get_peft_model
>>>>>>> 36ced25f
from transformers import (
    AutoTokenizer,
    LlamaConfig,
    LlamaForCausalLM,
    OPTConfig,
    OPTForCausalLM,
    PreTrainedTokenizerBase,
)

from .adapters.llama_adapter import LlamaModelAdapter
from .adapters.opt_adapter import OPTModelAdapter
from .adapters.phi2hf_adapter import Phi2HFModelAdapter
from .layernorm_fusion import fuse_modules, replace_layers
from .model_adapter import ModelAdapter
from .rotate import slice_rotated_model

sys.path.append(project_root(__file__, root_files="pyproject.toml"))
from phi2_hf.configuration_phi import PhiConfig
from phi2_hf.modeling_phi import PhiForCausalLM


class UninitializedOPTForCausalLM(OPTForCausalLM):
    def _init_weights(self, _) -> None:
        # Prevent weight initialization
        pass


class UninitializedLlamaForCausalLM(LlamaForCausalLM):
    def _init_weights(self, _) -> None:
        # Prevent weight initialization
        pass


class UninitializedPhiForCausalLM(PhiForCausalLM):
    def _init_weights(self, _) -> None:
        # Prevent weight initialization
        pass


def skip(*args, **kwargs) -> None:
    pass


def do_not_initialize(func):
    """
    A decorator that prevents initalization of torch.nn modules.
    """

    def wrapper(*args, **kwargs):
        kaiming_fn = torch.nn.init.kaiming_uniform_
        uniform_fn = torch.nn.init.uniform_
        normal_fn = torch.nn.init.normal_

        torch.nn.init.kaiming_uniform_ = skip
        torch.nn.init.uniform_ = skip
        torch.nn.init.normal_ = skip

        result = func(*args, **kwargs)

        torch.nn.init.kaiming_uniform_ = kaiming_fn
        torch.nn.init.uniform_ = uniform_fn
        torch.nn.init.normal_ = normal_fn

        return result

    return wrapper


@do_not_initialize
def get_model_and_tokenizer(
    model_path: str, uninitialized: bool = False, dtype: torch.dtype = torch.float16, token: str | bool | None = None
) -> tuple[ModelAdapter, PreTrainedTokenizerBase]:
    """Loads the model and the tokenizer from the given path."""
    if uninitialized:
        model_type = "uninitialized"
    else:
        model_type = "pretrained"

    tokenizer = AutoTokenizer.from_pretrained(model_path, use_fast=True, token=token)

    logging.info(f"Loading {model_type} {model_path} model")

    if "facebook/opt" in model_path:
        if uninitialized:
            config = OPTConfig.from_pretrained(model_path)
            model = UninitializedOPTForCausalLM(config)
            model = model.to(dtype=dtype)
        else:
            model = OPTForCausalLM.from_pretrained(model_path, torch_dtype=dtype)
            model.config.torch_dtype = dtype
        model_adapter = OPTModelAdapter(model)
    elif "meta-llama" in model_path:
        if uninitialized:
            config = LlamaConfig.from_pretrained(model_path, token=token)
            model = UninitializedLlamaForCausalLM(config)
            model = model.to(dtype=dtype)
        else:
            model = LlamaForCausalLM.from_pretrained(model_path, torch_dtype=dtype, token=token)
            model.config.torch_dtype = dtype

        # TODO: change to <eos>
        tokenizer.add_special_tokens({"pad_token": "<pad>"})  # Llama-2 models don't have a pad token by default
        model.config.pad_token_id = tokenizer.pad_token_id
        model.resize_token_embeddings(len(tokenizer), pad_to_multiple_of=8)
        model_adapter = LlamaModelAdapter(model)
    elif "microsoft/phi-2" in model_path:
        if uninitialized:
            config = PhiConfig.from_pretrained(model_path, token=token)
            model = UninitializedPhiForCausalLM(config)
            model = model.to(dtype=dtype)
        else:
            model = PhiForCausalLM.from_pretrained(model_path, torch_dtype=dtype, token=token)
            model.config.torch_dtype = dtype

        tokenizer.add_special_tokens({"pad_token": "<pad>"})  # Llama-2 models don't have a pad token by default
        model.config.pad_token_id = tokenizer.pad_token_id
        model.resize_token_embeddings(len(tokenizer), pad_to_multiple_of=8)
        model_adapter = Phi2HFModelAdapter(model)
    else:
        raise NotImplementedError

    model.seqlen = model.config.max_position_embeddings
    model.eval()  # This switches off dropout.
    model_adapter.use_cache = False

    logging.info("Loading model done")

    return model_adapter, tokenizer


@do_not_initialize
def load_sliced_model(
    model_name: str, model_path: str, sparsity: float, token: str, lora_config: LoraConfig = None
) -> tuple[ModelAdapter, PreTrainedTokenizerBase]:
    """Loads the sliced model and the tokenizer from the given path. If lora_config is supplied as an arg then this
    function will return a PEFT model (post-slicing finetuned model)."""
    model_adapter, tokenizer = get_model_and_tokenizer(model_name, uninitialized=True, token=token)
    replace_layers(model_adapter)
    fuse_modules(model_adapter)
    new_embedding_dimension = int((1 - sparsity) * model_adapter.hidden_size)

    for layer_adapter in model_adapter.get_layers():
        if not model_adapter.parallel_blocks:
            layer_adapter.layer.mlp_shortcut_Q = torch.zeros(model_adapter.hidden_size, model_adapter.hidden_size).to(
                dtype=torch.float16
            )

        layer_adapter.layer.attn_shortcut_Q = torch.zeros(model_adapter.hidden_size, model_adapter.hidden_size).to(
            dtype=torch.float16
        )

    slice_rotated_model(model_adapter, new_embedding_dimension)

    if lora_config:
        model_adapter.model = get_peft_model(model_adapter.model, lora_config)

    model_adapter.model.load_state_dict(torch.load(model_path, map_location="cpu"))
    model_adapter.model.eval()

    return model_adapter, tokenizer<|MERGE_RESOLUTION|>--- conflicted
+++ resolved
@@ -5,11 +5,8 @@
 import sys
 
 import torch
-<<<<<<< HEAD
 from pyreporoot import project_root
-=======
 from peft import LoraConfig, get_peft_model
->>>>>>> 36ced25f
 from transformers import (
     AutoTokenizer,
     LlamaConfig,
